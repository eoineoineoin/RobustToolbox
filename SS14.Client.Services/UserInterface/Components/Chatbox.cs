--- conflicted
+++ resolved
@@ -16,7 +16,7 @@
 
 namespace SS14.Client.Services.UserInterface.Components
 {
-<<<<<<< HEAD
+
     public class Chatbox : ScrollableContainer
     {
         #region Delegates
@@ -146,289 +146,15 @@
                 if (!stringChunks.Any()) break;
 
                 if (input.Label.MeasureLine(lineList[i] + stringChunks.First()) < MaxLinePixelLength)
-=======
-	public class Chatbox : ScrollableContainer
-	{
-		#region Delegates
-
-		public delegate void TextSubmitHandler(Chatbox chatbox, string text);
-
-		#endregion Delegates
-
-		// private const int MaxHistory = 20;
-		// private const int MaxLines = 10;
-		private const int MaxLinePixelLength = 450;
-
-		private readonly Dictionary<ChatChannel, SFML.Graphics.Color> _chatColors;
-
-		private readonly IList<String> _inputHistory = new List<String>();
-
-		private bool _active;
-		private bool _disposing;
-
-		// To prevent the TextEntered from the key toggling chat being registered.
-		private bool ignoreFirstText = false;
-
-		/// <summary>
-		/// Index while cycling through the input history. -1 means not going through history.
-		/// </summary>
-		private int _inputIndex = -1;
-
-		/// <summary>
-		/// Message that WAS being input before going through history began.
-		/// </summary>
-		private string _inputTemp;
-
-		private Textbox input;
-
-		private int last_y = 0;
-
-		public event TextSubmitHandler TextSubmitted;
-
-		private bool _focus;
-
-		public override bool Focus
-		{
-			get
-			{
-				return _focus;
-			}
-			set
-			{
-				_focus = value;
-				input.Focus = value;
-			}
-		}
-
-		public Chatbox(string uniqueName, Vector2i size, IResourceManager resourceManager) : base(uniqueName, size, resourceManager)
-		{
-			Position = new Vector2i(CluwneLib.CurrentClippingViewport.Width - Size.X - 10, 10);
-
-			// ClientArea = new IntRect(Position.X, Position.Y, (int) Size.X, (int) Size.Y);
-
-			input = new Textbox(Size.X, resourceManager)
-			{
-				drawColor = new Color(128, 128, 128, 100),
-				textColor = new Color(255, 250, 240)
-			};
-			input.OnSubmit += Input_OnSubmit;
-
-			_chatColors = new Dictionary<ChatChannel, Color>
-			{
-				[ChatChannel.Default] = new Color(200, 200, 200),
-				[ChatChannel.Damage] = Color.Red,
-				[ChatChannel.Radio] = new Color(0, 100, 0),
-				[ChatChannel.Server] = Color.Blue,
-				[ChatChannel.Player] = new Color(0, 128, 0),
-				[ChatChannel.Lobby] = Color.White,
-				[ChatChannel.Ingame] = new Color(0, 200, 0),
-				[ChatChannel.OOC] = Color.White,
-				[ChatChannel.Emote] = Color.Cyan,
-				[ChatChannel.Visual] = Color.Yellow,
-			};
-
-			this.BackgroundColor = new Color(128, 128, 128, 100);
-			this.DrawBackground = true;
-			this.DrawBorder = true;
-		}
-
-		private bool Active
-		{
-			get { return _active; }
-			set
-			{
-				_active = value;
-				var manager = IoCManager.Resolve<IUserInterfaceManager>();
-				if (value)
-				{
-					manager.SetFocus(this);
-				}
-				else
-				{
-					manager.RemoveFocus(this);
-				}
-			}
-		}
-
-		//
-		private IEnumerable<string> CheckInboundMessage(string message)
-		{
-			var lineList = new List<string>();
-
-			if (input.Label.MeasureLine(message) < MaxLinePixelLength)
-			{
-				lineList.Add(message);
-				return lineList;
-			}
-
-			Match match = Regex.Match(message, @"^\[.+\]\s.+\:\s", RegexOptions.Singleline);
-			string header = match.ToString();
-			message = message.Substring(match.Length);
-
-			List<string> stringChunks = message.Split(new[] { ' ', '-' }).ToList();
-			int totalChunks = stringChunks.Count();
-			int i = 0;
-
-			lineList.Add(header);
-
-			while (input.Label.MeasureLine(lineList[i]) < MaxLinePixelLength)
-			{
-				if (!stringChunks.Any()) break;
-
-				if (input.Label.MeasureLine(lineList[i] + stringChunks.First()) < MaxLinePixelLength)
-				{
-					lineList[i] += stringChunks.First() + " ";
-					stringChunks.RemoveAt(0);
-				}
-				else if ((i == 0 && totalChunks == stringChunks.Count()) ||
-						 (lineList[i] == " " &&
-						  input.Label.MeasureLine(stringChunks.First() + " ") > MaxLinePixelLength) ||
-						 (input.Label.MeasureLine(lineList[i]) < MaxLinePixelLength &&
-						  input.Label.MeasureLine(stringChunks.First() + " ") > MaxLinePixelLength))
-				{
-					List<char> largeWordChars = stringChunks.First().ToList();
-					stringChunks.RemoveAt(0);
-
-					while (input.Label.MeasureLine(lineList[i] + largeWordChars.First() + "-") <
-						   MaxLinePixelLength)
-					{
-						lineList[i] += largeWordChars.First();
-						largeWordChars.RemoveAt(0);
-					}
-
-					lineList[i] += "-";
-					lineList.Add(" " + new string(largeWordChars.ToArray()) + " ");
-					i++;
-				}
-				else
-				{
-					lineList.Add(" ");
-					i++;
-				}
-			}
-
-			return lineList;
-		}
-
-		public void AddLine(string message, ChatChannel channel)
-		{
-			if (_disposing) return;
-
-			bool atBottom = scrollbarV.Value >= scrollbarV.max;
-
-			foreach (string content in CheckInboundMessage(message))
-			{
-				string[] subdivided = content.Split('\n');
-				if (subdivided.Length == 0)
-					subdivided = new[] { content };
-
-				foreach (string line in subdivided)
-				{
-					var label = new Label(line, "CALIBRI", _resourceManager)
-					{
-						Position = new Vector2i(5, last_y),
-						Text =
-					{
-						Size = new Vector2i(ClientArea.Width - 10, 12),
-						Color = _chatColors[channel],
-					}
-					};
-					label.Update(0);
-					last_y = label.ClientArea.Bottom();
-					components.Add(label);
-				}
-			}
-
-			if (atBottom)
-			{
-				Update(0);
-				scrollbarV.Value = scrollbarV.max;
-			}
-		}
-
-		public override bool KeyDown(KeyEventArgs e)
-		{
-			if (e.Code == Keyboard.Key.T && !Active)
-			{
-				Active = true;
-				ignoreFirstText = true;
-				return true;
-			}
-
-			if (!Active)
-			{
-				return false;
-			}
-
-			if (e.Code == Keyboard.Key.Up)
-			{
-				if (_inputIndex == -1 && _inputHistory.Any())
-				{
-					_inputTemp = input.Text.ToString();
-					_inputIndex++;
-				}
-				else if (_inputIndex + 1 < _inputHistory.Count())
-				{
-					_inputIndex++;
-				}
-
-				if (_inputIndex != -1)
-				{
-					input.Text = _inputHistory[_inputIndex];
-				}
-
-				return true;
-			}
-
-			if (e.Code == Keyboard.Key.Down)
-			{
-				if (_inputIndex == 0)
-				{
-					input.Text = _inputTemp;
-					_inputTemp = "";
-					_inputIndex--;
-				}
-				else if (_inputIndex != -1)
-				{
-					_inputIndex--;
-					input.Text = _inputHistory[_inputIndex];
-				}
-
-				return true;
-			}
-
-			return input.KeyDown(e);
-		}
-
-		public override bool TextEntered(TextEventArgs e)
-		{
-			if (!Active)
-			{
-				return false;
-			}
-
-			if (ignoreFirstText)
-			{
-				ignoreFirstText = false;
-				return false;
-			}
-			return input.TextEntered(e);
-		}
-
-		private void Input_OnSubmit(string text, Textbox sender)
-		{
-			if (!String.IsNullOrWhiteSpace(text))
-			{
-				TextSubmitted(this, text);
-				_inputHistory.Insert(0, text);
-
+
+	
 				/*
                 while (_inputHistory.Count() > MaxHistory)
->>>>>>> 5347187e
+
                 {
                     _inputHistory.RemoveAt(MaxHistory);
                 }
-<<<<<<< HEAD
+
                 else if ((i == 0 && totalChunks == stringChunks.Count()) ||
                          (lineList[i] == " " &&
                           input.Label.MeasureLine(stringChunks.First() + " ") > MaxLinePixelLength) ||
@@ -623,46 +349,5 @@
             base.Render();
             input.Render();
         }
-    }
-=======
-                */
-			}
-
-			_inputIndex = -1;
-
-			Active = false;
-		}
-
-		public override void Dispose()
-		{
-			_disposing = true;
-			TextSubmitted = null;
-			input.Clear();
-			input = null;
-			_chatColors.Clear();
-			base.Dispose();
-		}
-
-		public override void Update(float frameTime)
-		{
-			base.Update(frameTime);
-			if (input != null)
-			{
-				input.Position = new Vector2i(ClientArea.Left, ClientArea.Bottom());
-				input.Update(frameTime);
-			}
-		}
-
-		public override void Render()
-		{
-			if (_disposing || !IsVisible()) return;
-			CluwneLib.BlendingMode = BlendingModes.Modulated;
-			CluwneLib.drawRectangle(ClientArea.Left, ClientArea.Top, ClientArea.Width, ClientArea.Height, new SFML.Graphics.Color(0, 0, 0, 100));
-			CluwneLib.drawRectangle(ClientArea.Left, ClientArea.Top, ClientArea.Width, ClientArea.Height, new SFML.Graphics.Color(211, 211, 211, 100));
-			CluwneLib.BlendingMode = BlendingModes.None;
-			base.Render();
-			input.Render();
-		}
-	}
->>>>>>> 5347187e
+
 }