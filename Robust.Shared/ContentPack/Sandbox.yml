# This file controls all whitelists and other rules enforced by AssemblyTypeChecker.
# Yes, I typed most of this out by hand.

# ILVerify errors that are allowed.
AllowedVerifierErrors:
# InitOnly happens a lot when calling e.g. ToString() on a readonly field.
# It's fine and doesn't break anything runtime related so...
- InitOnly
# ILVerify has problems with Default Interface Methods so...
- InterfaceMethodNotImplemented

# EVERYTHING in these namespaces is allowed.
WhitelistedNamespaces:
- Robust
- Content
- OpenDreamShared

# The type whitelist does NOT care about which assembly types come from.
# This is because types switch assembly all the time.
# Just look up stuff like StreamReader on https://apisof.net.
# I figure this cannot be abused so long as we ensure content
# gets to load ONLY Content.Shared and Content.Client, no more.

# The whitelist is separated by namespace. Each namespace contains some types.
# A type definition has the following fields:
#   All: bool -> If set, EVERYTHING on this type, including nested types, is whitelisted (except maybe inheritance).
#   Inherit: Default/Allow/Block -> whether the type can be inherited.
#     Default: Only if All is set to true
#     Allow: Allowed
#     Block: Disallowed even if All is set.
#   Methods: List of methods that are allowed. See below for syntax.
#   Fields: List of fields that are allowed. See below for syntax.
#   NestedTypes: This again but for nested types.

# For type names in the whitelist, you DO NOT specify generic parameters.
# Generic types are compiled with a `n suffix, where n is the amount of generic parameters.
# So IEnumerable<T>'s ACTUAL name is IEnumerable`1.
# This is what you need to keep in mind.

# Type syntax in fields/methods is a mix of C#/ilasm. Quickly going over the rules:
# * C# primitive type names like 'int' or 'string are used, and MUST be used (can't use 'System.String').
# * You must manually specify the `n suffix on generic types, but still need to specify the generic arguments in <,>.
# * Nested types are parent/nested. For nested types of generics, you access it like this: List`1/Enumerator<int>
# * Use !n and !!n to specify generic type indexes on the type and method respectively.
# Field syntax: <type> <name>
# Method syntax: <type> <name>[generic param count](<type>, <type>, ...)
# For methods, you need to specify the amount of generic parameters (there's no `n suffix) with "empty angle brackets":
#   int NoGeneric()
#   int OneGeneric<>()
#   int TwoGeneric<,>()

# There is no explicit syntax for properties. Properties compile to methods anyways.
# This is generally in the form of:
#   <type> get_<propertyName>() - getter
#   void set_<propertyName>(<type>) - setter
#   <type> get_<indexerName>(<indexType>) - indexed property
#   void set_<indexerName>(<indexType>, <type>) - indexed property

# Constructors are just methods with the name "void .ctor(<params>)".

# I think that's everything?
# Idk ask me if you can't figure it out yourself from looking at the 1k+ definitions in here already.

# Also you can use the "dmetamem" command on the client to dump the fields and methods of a type,
# in a format you can drop in here. So no need to manually type stuff over.
# You still have to split the fields and methods manually but I'm sure you're smart enough to do that yourself.
# Of course, I still expect you to do your due diligence to go over every member,
# even if they're more easy to dump in here.

# There are 4 reasons why an API might be missing here:
# * The API would simply allow you to break sandbox or such. e.g. File.Open().
# * It is a new API that has not been whitelisted yet.
# * The API is not *relevant* to content. e.g. System.Type.IsAnsiClass.
# * I am lazy these API lists are huge dude.
Types:
  Avalonia.Metadata:
    XmlnsDefinitionAttribute:
      All: True
  NetSerializer:
    NetListAsArray`1:
      Fields:
      - "System.Collections.Generic.IReadOnlyCollection`1<!0> Value"
      Methods:
      - "bool get_HasContents()"
  Lidgren.Network:
    NetBuffer:
      All: True
    NetDeliveryMethod: { }
    NetIncomingMessage:
      All: True
    NetOutgoingMessage:
      All: True
  Nett:
    CommentLocation: { } # Enum
    Toml:
      Methods:
      - "Nett.TomlTable ReadString(string)"
    TomlArray:
      Methods:
      - "int get_Length()"
      - "Nett.Toml.TomlObject get_Item(int)"
      - "Nett.Toml.TomlObject Last()"
      - "Nett.Toml.TomlObject[] get_Items()"
    TomlBool: { }
    TomlComment:
      Methods:
      - "bool Equals(Nett.TomlComment)"
      - "Nett.CommentLocation get_Location()"
      - "string get_Text()"
      - "void .ctor(string, Nett.CommentLocation)"
    TomlDuration: { }
    TomlFloat: { }
    TomlInt:
      Methods:
      - "Nett.TomlInt/IntTypes get_IntType()"
      NestedTypes:
        TomlInt: { } # Enum
    TomlLocalDate: { }
    TomlLocalDateTime: { }
    TomlLocalTime: { }
    TomlObject:
      Methods:
      - "Nett.TomlObject AddComment(Nett.TomlComment)"
      - "Nett.TomlObject AddComment(string, Nett.CommentLocation)"
      - "Nett.TomlObject AddComments(System.Collections.Generic.IEnumerable`1<Nett.TomlComment>)"
      - "Nett.TomlObjectType get_TomlType()"
      - "string get_ReadableTypeName()"
      - "System.Collections.Generic.IEnumerable`1<Nett.TomlComment> get_Comments()"
      - "void ClearComments()"
    TomlObjectType: { } # Enum
    TomlOffsetDateTime: { }
    TomlString: { }
    TomlTable:
      Methods:
      - "bool Contains(System.Collections.Generic.KeyValuePair`2<string, Nett.TomlObject>)"
      - "bool ContainsKey(string)"
      - "bool Freeze()"
      - "bool get_IsReadOnly()"
      - "bool Remove(string)"
      - "bool Remove(System.Collections.Generic.KeyValuePair`2<string, Nett.TomlObject>)"
      - "bool TryGetValue(string, ref Nett.TomlObject)"
      - "int get_Count()"
      - "Nett.TomlObject Get(string)"
      - "Nett.TomlObject get_Item(string)"
      - "Nett.TomlObject TryGetValue(string)"
      - "Nett.TomlTable/TableTypes get_TableType()"
      - "System.Collections.Generic.Dictionary`2<string, object> ToDictionary()"
      - "System.Collections.Generic.ICollection`1<Nett.TomlObject> get_Values()"
      - "System.Collections.Generic.ICollection`1<string> get_Keys()"
      - "System.Collections.Generic.IEnumerable`1<System.Collections.Generic.KeyValuePair`2<string, Nett.TomlObject>> get_Rows()"
      - "System.Collections.Generic.IEnumerator`1<System.Collections.Generic.KeyValuePair`2<string, Nett.TomlObject>> GetEnumerator()"
      - "void Clear()"
      - "void set_Item(string, Nett.TomlObject)"
      NestedTypes:
        TableTypes: { }
    TomlTableArray:
      Methods:
      - "int get_Count()"
      - "Nett.TomlTable get_Item(int)"
      - "Nett.TomlTable Last()"
      - "System.Collections.Generic.List`1<Nett.TomlTable> get_Items()"
      - "void Add(Nett.TomlTable)"
    TomlValue:
      Methods:
      - "object get_UntypedValue()"
    TomlValue`1:
      Methods:
      - "!0 get_Value()"
  SixLabors.ImageSharp.Formats:
    IImageEncoder: { All: True }
    PixelTypeInfo: { All: True }
  SixLabors.ImageSharp.PixelFormats:
    A8: { All: True }
    Argb32: { All: True }
    Bgr24: { All: True }
    Bgr565: { All: True }
    Bgra32: { All: True }
    Bgra4444: { All: True }
    Bgra5551: { All: True }
    Byte4: { All: True }
    HalfSingle: { All: True }
    HalfVector2: { All: True }
    HalfVector4: { All: True }
    IPixel: { All: True }
    IPixel`1: { All: True }
    L8: { All: True }
    L16: { All: True }
    La16: { All: True }
    La32: { All: True }
    NormalizedByte2: { All: True }
    NormalizedByte4: { All: True }
    NormalizedShort2: { All: True }
    NormalizedShort4: { All: True }
    Rg32: { All: True }
    Rgb24: { All: True }
    Rgb48: { All: True }
    Rgba32: { All: True }
    Rgba64: { All: True }
    Rgba1010102: { All: True }
    RgbaVector: { All: True }
    Short2: { All: True }
    Short4: { All: True }
  SixLabors.ImageSharp:
    Configuration:
      Methods:
      - "SixLabors.ImageSharp.Configuration get_Default()"
    Image:
      Methods:
      - "int get_Height()"
      - "int get_Width()"
      - "SixLabors.ImageSharp.Formats.PixelTypeInfo get_PixelType()"
      - "SixLabors.ImageSharp.Image`1<!!0> Load<>(System.IO.Stream)"
      - "void Dispose()"
    Image`1:
      Methods:
      - "SixLabors.ImageSharp.Image`1<!!0> CloneAs<>(SixLabors.ImageSharp.Configuration)"
      - "SixLabors.ImageSharp.Image`1<!0> Clone()"
      - "SixLabors.ImageSharp.Image`1<!0> Clone(SixLabors.ImageSharp.Configuration)"
      - "void set_Item(int, int, !0)"
      - "void .ctor(int, int)"
      - "void .ctor(int, int, !0)"
      - "void .ctor(SixLabors.ImageSharp.Configuration, int, int)"
      - "void .ctor(SixLabors.ImageSharp.Configuration, int, int, !0)"
    ImageExtensions:
      Methods:
      - "string ToBase64String(SixLabors.ImageSharp.Image, SixLabors.ImageSharp.Formats.IImageFormat)"
      - "System.Threading.Tasks.Task SaveAsBmpAsync(SixLabors.ImageSharp.Image, System.IO.Stream, SixLabors.ImageSharp.Formats.Bmp.BmpEncoder, System.Threading.CancellationToken)"
      - "System.Threading.Tasks.Task SaveAsBmpAsync(SixLabors.ImageSharp.Image, System.IO.Stream, System.Threading.CancellationToken)"
      - "System.Threading.Tasks.Task SaveAsGifAsync(SixLabors.ImageSharp.Image, System.IO.Stream, SixLabors.ImageSharp.Formats.Gif.GifEncoder, System.Threading.CancellationToken)"
      - "System.Threading.Tasks.Task SaveAsGifAsync(SixLabors.ImageSharp.Image, System.IO.Stream, System.Threading.CancellationToken)"
      - "System.Threading.Tasks.Task SaveAsJpegAsync(SixLabors.ImageSharp.Image, System.IO.Stream, SixLabors.ImageSharp.Formats.Jpeg.JpegEncoder, System.Threading.CancellationToken)"
      - "System.Threading.Tasks.Task SaveAsJpegAsync(SixLabors.ImageSharp.Image, System.IO.Stream, System.Threading.CancellationToken)"
      - "System.Threading.Tasks.Task SaveAsPngAsync(SixLabors.ImageSharp.Image, System.IO.Stream, SixLabors.ImageSharp.Formats.Png.PngEncoder, System.Threading.CancellationToken)"
      - "System.Threading.Tasks.Task SaveAsPngAsync(SixLabors.ImageSharp.Image, System.IO.Stream, System.Threading.CancellationToken)"
      - "System.Threading.Tasks.Task SaveAsTgaAsync(SixLabors.ImageSharp.Image, System.IO.Stream, SixLabors.ImageSharp.Formats.Tga.TgaEncoder, System.Threading.CancellationToken)"
      - "System.Threading.Tasks.Task SaveAsTgaAsync(SixLabors.ImageSharp.Image, System.IO.Stream, System.Threading.CancellationToken)"
      - "System.Threading.Tasks.Task SaveAsync(SixLabors.ImageSharp.Image, System.IO.Stream, SixLabors.ImageSharp.Formats.IImageFormat, System.Threading.CancellationToken)"
      - "void Save(SixLabors.ImageSharp.Image, System.IO.Stream, SixLabors.ImageSharp.Formats.IImageFormat)"
      - "void SaveAsBmp(SixLabors.ImageSharp.Image, System.IO.Stream)"
      - "void SaveAsBmp(SixLabors.ImageSharp.Image, System.IO.Stream, SixLabors.ImageSharp.Formats.Bmp.BmpEncoder)"
      - "void SaveAsGif(SixLabors.ImageSharp.Image, System.IO.Stream)"
      - "void SaveAsGif(SixLabors.ImageSharp.Image, System.IO.Stream, SixLabors.ImageSharp.Formats.Gif.GifEncoder)"
      - "void SaveAsJpeg(SixLabors.ImageSharp.Image, System.IO.Stream)"
      - "void SaveAsJpeg(SixLabors.ImageSharp.Image, System.IO.Stream, SixLabors.ImageSharp.Formats.Jpeg.JpegEncoder)"
      - "void SaveAsPng(SixLabors.ImageSharp.Image, System.IO.Stream)"
      - "void SaveAsPng(SixLabors.ImageSharp.Image, System.IO.Stream, SixLabors.ImageSharp.Formats.Png.PngEncoder)"
      - "void SaveAsTga(SixLabors.ImageSharp.Image, System.IO.Stream)"
      - "void SaveAsTga(SixLabors.ImageSharp.Image, System.IO.Stream, SixLabors.ImageSharp.Formats.Tga.TgaEncoder)"
    Size: { All: True }
    SizeF: { All: True }
  System.Buffers:
    SpanAction`2: { All: True }
  System.Buffers.Binary:
    BinaryPrimitives: { All: True }
  System.Collections.Generic:
    CollectionExtensions: { All: True }
    Comparer`1: { All: True }
    Dictionary`2: { All: True }
    EqualityComparer`1: { All: True }
    HashSet`1: { All: True }
    IAsyncEnumerable`1: { All: True }
    ICollection`1: { All: True }
    IComparer`1: { All: True }
    IDictionary`2: { All: True }
    IEnumerable`1: { All: True }
    IEnumerator`1: { All: True }
    IEqualityComparer`1: { All: True }
    IList`1: { All: True }
    IReadOnlyCollection`1: { All: True }
    IReadOnlyDictionary`2: { All: True }
    IReadOnlyList`1: { All: True }
    IReadOnlySet`1: { All: True }
    ISet`1: { All: True }
    KeyNotFoundException: { All: True }
    KeyValuePair: { All: True } # Literally wtf is this class.
    KeyValuePair`2: { All: True }
    LinkedList`1: { All: True }
    LinkedListNode`1: { All: True }
    List`1: { All: True }
    Queue`1: { All: True }
    ReferenceEqualityComparer: { All: True }
    SortedDictionary`2: { All: True }
    SortedList`2: { All: True }
    SortedSet`1: { All: True }
    Stack`1: { All: True }
  System.Collections.Frozen:
    FrozenDictionary: { All: True }
    FrozenSet: { All: True }
    FrozenDictionary`2: { All: True }
    FrozenSet`1: { All: True }
  System.Collections.Immutable:
    IImmutableDictionary`2: { All: True }
    IImmutableList`1: { All: True }
    IImmutableQueue`1: { All: True }
    IImmutableSet`1: { All: True }
    IImmutableStack`1: { All: True }
    ImmutableArray: { All: True }
    ImmutableArray`1: { All: True }
    ImmutableDictionary: { All: True }
    ImmutableDictionary`2: { All: True }
    ImmutableHashSet: { All: True }
    ImmutableHashSet`1: { All: True }
    ImmutableInterlocked: { All: True }
    ImmutableList: { All: True }
    ImmutableList`1: { All: True }
    ImmutableQueue: { All: True }
    ImmutableQueue`1: { All: True }
    ImmutableSortedDictionary: { All: True }
    ImmutableSortedDictionary`2: { All: True }
    ImmutableSortedSet: { All: True }
    ImmutableSortedSet`1: { All: True }
    ImmutableSortedStack: { All: True }
    ImmutableSortedStack`1: { All: True }
  System.Collections.Specialized:
    NameValueCollection: { All: True }
  System.Collections.Concurrent:
    ConcurrentBag`1: { All: True }
    ConcurrentDictionary`2: { All: True }
    ConcurrentQueue`1: { All: True }
    ConcurrentStack`1: { All: True }
  System.Collections:
    BitArray: { All: True }
    IEnumerable: { All: True }
    IEnumerator: { All: True }
    IReadOnlyList`1: { All: True }
  System.ComponentModel:
    CancelEventArgs: { All: True }
    PropertyDescriptor: { }
    ISite: { All: True }
    IComponent: { All: True }
    IContainer: { All: True }
    ITypeDescriptorContext: { All: True }
  System.Diagnostics.CodeAnalysis:
    AllowNullAttribute: { All: True }
    DisallowNullAttribute: { All: True }
    DoesNotReturnAttribute: { All: True }
    DoesNotReturnIfAttribute: { All: True }
    ExcludeFromCodeCoverageAttribute: { All: True }
    MaybeNullAttribute: { All: True }
    MaybeNullWhenAttribute: { All: True }
    MemberNotNullAttribute: { All: True }
    MemberNotNullWhenAttribute: { All: True }
    NotNullAttribute: { All: True }
    NotNullIfNotNullAttribute: { All: True }
    NotNullWhenAttribute: { All: True }
    SuppressMessageAttribute: { All: True }
  System.Diagnostics:
    DebuggableAttribute: { All: True }
    DebuggerBrowsableAttribute: { All: True }
    DebuggerBrowsableState: { }
    DebuggerDisplayAttribute: { All: True }
    DebuggerHiddenAttribute: { All: True }
    DebuggerNonUserCodeAttribute: { All: True }
    DebuggerStepperBoundaryAttribute: { All: True }
    DebuggerStepThroughAttribute: { All: True }
    DebuggerTypeProxyAttribute: { All: True }
    DebuggerVisualizerAttribute: { All: True }
    Stopwatch: { All: True }
  System.Globalization:
    CompareOptions: { }
    CultureInfo: { All: True }
    DateTimeStyles: { All: True } # Enum
    NumberFormatInfo: { All: True }
    NumberStyles: { } # Enum
    TextInfo:
      Methods:
      - "bool get_IsRightToLeft()"
      - "char ToLower(char)"
      - "char ToUpper(char)"
      - "string get_ListSeparator()"
      - "string ToLower(string)"
      - "string ToTitleCase(string)"
      - "string ToTitleCase(string)"
      - "string ToUpper(string)"
  System.IO.Compression:
    CompressionMode: { } # Enum
    CompressionLevel: { } # Enum
    DeflateStream: { All: True }
    ZipArchive: { All : True }
    ZipArchiveEntry: { All : True }
    ZipArchiveMode: { } # Enum

  System.IO:
    BinaryReader: { All: True }
    FileAccess: { } # Enum
    FileMode: { } # Enum
    FileShare: { } # Enum
    FileNotFoundException: { All: True }
    InvalidDataException: { All: True }
    IOException: { All: True }
    MemoryStream: { All: True }
    SeekOrigin: { } # Enum
    Stream: { All: True }
    StreamReader:
      Fields:
      - "System.IO.StreamReader Null"
      Methods:
      - "System.IO.Stream get_BaseStream()"
      - "void .ctor(System.IO.Stream)"
      - "void .ctor(System.IO.Stream, bool)"
      - "void .ctor(System.IO.Stream, System.Text.Encoding)"
      - "void .ctor(System.IO.Stream, System.Text.Encoding, bool)"
      - "void .ctor(System.IO.Stream, System.Text.Encoding, bool, int)"
      - "void .ctor(System.IO.Stream, System.Text.Encoding, bool, int, bool)"
    StreamWriter:
      Fields:
      - "System.IO.StreamWriter Null"
      Methods:
      - "bool get_AutoFlush()"
      - "System.IO.Stream get_BaseStream()"
      - "void .ctor(System.IO.Stream)"
      - "void .ctor(System.IO.Stream, System.Text.Encoding)"
      - "void .ctor(System.IO.Stream, System.Text.Encoding, int)"
      - "void .ctor(System.IO.Stream, System.Text.Encoding, int, bool)"
      - "void DiscardBufferedData()"
    TextReader: { All: True }
    TextWriter: { All: True}
  System.Linq.Expressions:
    # TODO: Review
    ConstantExpression: { }
    Expression:
      Methods:
      - "System.Linq.Expressions.Expression`1<!!0> Lambda<>(System.Linq.Expressions.Expression, System.Linq.Expressions.ParameterExpression[])"
      - "System.Linq.Expressions.MemberExpression Field(System.Linq.Expressions.Expression, System.Reflection.FieldInfo)"
      - "System.Linq.Expressions.MemberExpression Property(System.Linq.Expressions.Expression, System.Reflection.MethodInfo)"
      - "System.Linq.Expressions.ParameterExpression Parameter(System.Type)"
      - "System.Linq.Expressions.ParameterExpression Parameter(System.Type, string)"
      - "System.Linq.Expressions.ParameterExpression Variable(System.Type)"
      - "System.Linq.Expressions.ParameterExpression Variable(System.Type, string)"
    Expression`1: { }
    MemberExpression: { }
    ParameterExpression: { }
  System.Linq:
    Enumerable: { All: True }
    IGrouping`2: { All: True }
    IOrderedEnumerable`1: { All: True }
  System.Net:
    DnsEndPoint: { }
    IPAddress: { All: True }
    HttpStatusCode: { } # Enum
  System.Net.Sockets:
    AddressFamily: { }
  System.Numerics:
    BitOperations: { All: True }
    Complex: { All: True }
    Matrix3x2: { All: True }
    Matrix4x4: { All: True }
    Plane: { All: True }
    Quaternion: { All: True }
    Vector2: { All: True }
<<<<<<< HEAD
    Matrix3x2: { All: True }
=======
    Vector3: { All: True }
    Vector4: { All: True }
>>>>>>> da7abc65
  System.Reflection:
    Assembly:
      Methods:
      - "string CreateQualifiedName(string, string)"
      - "string get_FullName()"
      - "System.Collections.Generic.IEnumerable`1<System.Reflection.TypeInfo> get_DefinedTypes()"
      - "System.IO.Stream GetManifestResourceStream(string)"
      - "System.IO.Stream GetManifestResourceStream(System.Type, string)"
      - "System.Reflection.Assembly GetAssembly(System.Type)"
      - "System.Reflection.Assembly GetExecutingAssembly()"
      - "System.Type[] GetTypes()"
      - "System.Reflection.AssemblyName GetName()"
    AssemblyCompanyAttribute: { All: True }
    AssemblyConfigurationAttribute: { All: True }
    AssemblyFileVersionAttribute: { All: True }
    AssemblyInformationalVersionAttribute: { All: True }
    AssemblyName:
      Methods:
      - "string get_FullName()"
      - "System.Version get_Version()"
      - "string get_Name()"
    AssemblyProductAttribute: { All: True }
    AssemblyTitleAttribute: { All: True }
    DefaultMemberAttribute: { All: True }
    GenericParameterAttributes: { } # Enum
    MemberFilter: { } # Delegate
    MemberInfo:
      Methods:
      - "string get_Name()"
      - "System.Reflection.MemberTypes get_MemberType()"
      - "System.Type get_DeclaringType()"
    MemberTypes: { } # Enum
    MethodBase:
      Methods:
      - "System.Reflection.MethodBase GetMethodFromHandle(System.RuntimeMethodHandle)"
    MethodInfo: { }
    TypeAttributes: { } # Enum
    TypeInfo: { }
  System.Runtime.CompilerServices:
    AsyncStateMachineAttribute: { All: True }
    AsyncTaskMethodBuilder: { All: True }
    AsyncTaskMethodBuilder`1: { All: True }
    AsyncValueTaskMethodBuilder: { All: True }
    AsyncValueTaskMethodBuilder`1: { All: True }
    AsyncVoidMethodBuilder: { All: True }
    CallerArgumentExpressionAttribute: { All: True }
    CompilationRelaxationsAttribute: { All: True }
    CompilerFeatureRequiredAttribute: { All: True }
    CompilerGeneratedAttribute: { All: True }
    DefaultInterpolatedStringHandler: { All: True }
    ExtensionAttribute: { All: True }
    IAsyncStateMachine: { All: True }
    InternalsVisibleToAttribute: { All: True }
    InterpolatedStringHandlerAttribute: { All: True }
    IsByRefLikeAttribute: { All: True }
    IsExternalInit: { All: True }
    IsReadOnlyAttribute: { All: True }
    IsUnmanagedAttribute: { All: True }
    IteratorStateMachineAttribute: { All: True }
    NullableAttribute: { All: True }
    NullableContextAttribute: { All: True }
    PreserveBaseOverridesAttribute: { All: True }
    RefSafetyRulesAttribute: { All: True }
    RuntimeCompatibilityAttribute: { All: True }
    RuntimeHelpers: { All: True }
    TaskAwaiter: { All: True }
    TaskAwaiter`1: { All: True }
    TupleElementNamesAttribute: { All: True }
    ValueTaskAwaiter: { All: True }
    ValueTaskAwaiter`1: { All: True }
  System.Runtime.ExceptionServices:
    ExceptionDispatchInfo: { All: True }
  System.Runtime.InteropServices:
    CollectionsMarshal:
      Methods:
        - "System.Span`1<!!0> AsSpan<>(System.Collections.Generic.List`1<!!0>)"
    InAttribute: { All: True }
    UnmanagedType: { } # `unmanaged` constraint in C# modreqs with this.
  System.Runtime.Versioning:
    TargetFrameworkAttribute: { All: True }
  System.Text.Json.Serialization:
    JsonIgnoreAttribute: { All: True }
    JsonPropertyNameAttribute: { All: True }
  System.Text.RegularExpressions:
    Capture: { All: True }
    CaptureCollection: { All: True }
    Group: { All: True }
    GroupCollection: { All: True }
    Match: { All: True }
    MatchCollection: { All: True }
    MatchEvaluator: { All: True } # Delegate
    Regex:
      Methods:
      - "bool get_RightToLeft()"
      - "bool IsMatch(string)"
      - "bool IsMatch(string, int)"
      - "bool IsMatch(string, string)"
      - "bool IsMatch(string, string, System.Text.RegularExpressions.RegexOptions)"
      - "bool IsMatch(string, string, System.Text.RegularExpressions.RegexOptions, System.TimeSpan)"
      - "int GroupNumberFromName(string)"
      - "int[] GetGroupNumbers()"
      - "string Escape()"
      - "string GroupNameFromNumber(int)"
      - "string Replace(string, string)"
      - "string Replace(string, string, int)"
      - "string Replace(string, string, int, int)"
      - "string Replace(string, string, string)"
      - "string Replace(string, string, string, System.Text.RegularExpressions.RegexOptions)"
      - "string Replace(string, string, string, System.Text.RegularExpressions.RegexOptions, System.TimeSpan)"
      - "string Replace(string, string, System.Text.RegularExpressions.MatchEvaluator)"
      - "string Replace(string, string, System.Text.RegularExpressions.MatchEvaluator, System.Text.RegularExpressions.RegexOptions)"
      - "string Replace(string, string, System.Text.RegularExpressions.MatchEvaluator, System.Text.RegularExpressions.RegexOptions, System.TimeSpan)"
      - "string Replace(string, System.Text.RegularExpressions.MatchEvaluator)"
      - "string Replace(string, System.Text.RegularExpressions.MatchEvaluator, int)"
      - "string Replace(string, System.Text.RegularExpressions.MatchEvaluator, int, int)"
      - "string ToString()"
      - "string Unescape(string)"
      - "string[] GetGroupNames()"
      - "string[] Split(string)"
      - "string[] Split(string, int)"
      - "string[] Split(string, int, int)"
      - "string[] Split(string, string)"
      - "string[] Split(string, string, System.Text.RegularExpressions.RegexOptions)"
      - "string[] Split(string, string, System.Text.RegularExpressions.RegexOptions, System.TimeSpan)"
      - "System.Text.RegularExpressions.Match Match(string)"
      - "System.Text.RegularExpressions.Match Match(string, int)"
      - "System.Text.RegularExpressions.Match Match(string, int, int)"
      - "System.Text.RegularExpressions.Match Match(string, string)"
      - "System.Text.RegularExpressions.Match Match(string, string, System.Text.RegularExpressions.RegexOptions)"
      - "System.Text.RegularExpressions.Match Match(string, string, System.Text.RegularExpressions.RegexOptions, System.TimeSpan)"
      - "System.Text.RegularExpressions.Match[] Matches(string)"
      - "System.Text.RegularExpressions.Match[] Matches(string, int)"
      - "System.Text.RegularExpressions.Match[] Matches(string, string)"
      - "System.Text.RegularExpressions.Match[] Matches(string, string, System.Text.RegularExpressions.RegexOptions)"
      - "System.Text.RegularExpressions.Match[] Matches(string, string, System.Text.RegularExpressions.RegexOptions, System.TimeSpan)"
      - "System.Text.RegularExpressions.RegexOptions get_Options()"
      - "System.TimeSpan get_MatchTimeout()"
      - "void .ctor()"
      - "void .ctor(string)"
      - "void .ctor(string, System.Text.RegularExpressions.RegexOptions)"
      - "void .ctor(string, System.Text.RegularExpressions.RegexOptions, System.TimeSpan)"
    RegexMatchTimeoutException: { All: True }
    RegexOptions: { } # Enum
    RegexParseError: { }
    RegexParseException: { All: True }
  System.Text:
    # TODO: Encoder/Decoder
    Encoding:
      Methods:
      - "bool IsAlwaysNormalized()"
      - "bool IsAlwaysNormalized(System.Text.NormalizationForm)"
      - "byte[] Convert(System.Text.Encoding, System.Text.Encoding, byte[])"
      - "byte[] Convert(System.Text.Encoding, System.Text.Encoding, byte[], int, int)"
      - "byte[] GetBytes(char[])"
      - "byte[] GetBytes(char[], int, int)"
      - "byte[] GetBytes(string)"
      - "byte[] GetBytes(string, int, int)"
      - "byte[] GetPreamble()"
      - "char[] GetChars(byte[])"
      - "char[] GetChars(byte[], int, int)"
      - "int GetByteCount(char[])"
      - "int GetByteCount(char[], int, int)"
      - "int GetByteCount(string)"
      - "int GetByteCount(string, int, int)"
      - "int GetByteCount(System.ReadOnlySpan`1<char>)"
      - "int GetBytes(char[], int, int, byte[], int)"
      - "int GetBytes(string, int, int, byte[], int)"
      - "int GetBytes(System.ReadOnlySpan`1<char>, System.Span`1<byte>)"
      - "int GetCharCount(byte[])"
      - "int GetCharCount(byte[], int, int)"
      - "int GetCharCount(System.ReadOnlySpan`1<byte>)"
      - "int GetChars(byte[], int, int, char[], int)"
      - "int GetChars(System.ReadOnlySpan`1<byte>, System.Span`1<char>)"
      - "int GetMaxByteCount(int)"
      - "int GetMaxCharCount(int)"
      - "string GetString(byte[])"
      - "string GetString(byte[], int, int)"
      - "string GetString(System.ReadOnlySpan`1<byte>)"
      - "System.Text.Decoder GetDecoder()"
      - "System.Text.Encoder GetEncoder()"
      - "System.Text.Encoding get_ASCII()"
      - "System.Text.Encoding get_BigEndianUnicode()"
      - "System.Text.Encoding get_Unicode()"
      - "System.Text.Encoding get_UTF7()"
      - "System.Text.Encoding get_UTF8()"
      - "System.Text.Encoding get_UTF32()"
      - "System.Text.Encoding GetEncoding(string)"
    NormalizationForm: { } # Enum
    Rune: { All: True }
    StringBuilder:
      Methods:
      - "bool Equals(System.ReadOnlySpan`1<char>)"
      - "bool Equals(System.Text.StringBuilder)"
      - "char get_Chars(int)"
      - "int EnsureCapacity(int)"
      - "int get_Capacity()"
      - "int get_Length()"
      - "int get_MaxCapacity()"
      - "string ToString()"
      - "string ToString(int, int)"
      - "System.Text.StringBuilder Append(bool)"
      - "System.Text.StringBuilder Append(byte)"
      - "System.Text.StringBuilder Append(char)"
      - "System.Text.StringBuilder Append(char, int)"
      - "System.Text.StringBuilder Append(char[])"
      - "System.Text.StringBuilder Append(char[], int, int)"
      - "System.Text.StringBuilder Append(double)"
      - "System.Text.StringBuilder Append(int)"
      - "System.Text.StringBuilder Append(long)"
      - "System.Text.StringBuilder Append(object)"
      - "System.Text.StringBuilder Append(sbyte)"
      - "System.Text.StringBuilder Append(short)"
      - "System.Text.StringBuilder Append(single)"
      - "System.Text.StringBuilder Append(string)"
      - "System.Text.StringBuilder Append(string, int, int)"
      - "System.Text.StringBuilder Append(System.Decimal)"
      - "System.Text.StringBuilder Append(System.ReadOnlyMemory`2<char>)"
      - "System.Text.StringBuilder Append(System.ReadOnlySpan`2<char>)"
      - "System.Text.StringBuilder Append(ref System.Text.StringBuilder/AppendInterpolatedStringHandler)"
      - "System.Text.StringBuilder Append(System.Text.StringBuilder)"
      - "System.Text.StringBuilder Append(System.Text.StringBuilder, int, int)"
      - "System.Text.StringBuilder Append(uint)"
      - "System.Text.StringBuilder Append(ulong)"
      - "System.Text.StringBuilder Append(ushort)"
      - "System.Text.StringBuilder AppendFormat(string, object)"
      - "System.Text.StringBuilder AppendFormat(string, object, object)"
      - "System.Text.StringBuilder AppendFormat(string, object, object, object)"
      - "System.Text.StringBuilder AppendFormat(string, object[])"
      - "System.Text.StringBuilder AppendFormat(System.IFormatProvider, string, object)"
      - "System.Text.StringBuilder AppendFormat(System.IFormatProvider, string, object, object)"
      - "System.Text.StringBuilder AppendFormat(System.IFormatProvider, string, object, object, object)"
      - "System.Text.StringBuilder AppendFormat(System.IFormatProvider, string, object[])"
      - "System.Text.StringBuilder AppendJoin(char, object[])"
      - "System.Text.StringBuilder AppendJoin(char, string[])"
      - "System.Text.StringBuilder AppendJoin(string, object[])"
      - "System.Text.StringBuilder AppendJoin(string, string[])"
      - "System.Text.StringBuilder AppendJoin<>(char, System.Collections.Generic.IEnumerable`1<!!0>)"
      - "System.Text.StringBuilder AppendJoin<>(string, System.Collections.Generic.IEnumerable`1<!!0>)"
      - "System.Text.StringBuilder AppendLine()"
      - "System.Text.StringBuilder AppendLine(string)"
      - "System.Text.StringBuilder Clear()"
      - "System.Text.StringBuilder Insert(int, bool)"
      - "System.Text.StringBuilder Insert(int, byte)"
      - "System.Text.StringBuilder Insert(int, char)"
      - "System.Text.StringBuilder Insert(int, char[])"
      - "System.Text.StringBuilder Insert(int, char[], int, int)"
      - "System.Text.StringBuilder Insert(int, double)"
      - "System.Text.StringBuilder Insert(int, float)"
      - "System.Text.StringBuilder Insert(int, int)"
      - "System.Text.StringBuilder Insert(int, long)"
      - "System.Text.StringBuilder Insert(int, object)"
      - "System.Text.StringBuilder Insert(int, sbyte)"
      - "System.Text.StringBuilder Insert(int, short)"
      - "System.Text.StringBuilder Insert(int, string, int)"
      - "System.Text.StringBuilder Insert(int, System.Decimal)"
      - "System.Text.StringBuilder Insert(int, System.ReadOnlySpan`1<char>)"
      - "System.Text.StringBuilder Insert(int, uint)"
      - "System.Text.StringBuilder Insert(int, ulong)"
      - "System.Text.StringBuilder Insert(int, ushort)"
      - "System.Text.StringBuilder Remove(int, int)"
      - "System.Text.StringBuilder Replace(char, char)"
      - "System.Text.StringBuilder Replace(char, char, int, int)"
      - "System.Text.StringBuilder Replace(string, string)"
      - "System.Text.StringBuilder Replace(string, string, int, int)"
      - "System.Text.StringBuilder/ChunkEnumerator GetChunks()"
      - "void .ctor()"
      - "void .ctor(int)"
      - "void .ctor(int, int)"
      - "void .ctor(string)"
      - "void .ctor(string, int)"
      - "void .ctor(string, int, int, int)"
      - "void CopyTo(int, char[], int, int)"
      - "void CopyTo(int, System.Span`1<char>, int)"
      NestedTypes:
        ChunkEnumerator: { All: True }
        AppendInterpolatedStringHandler: { All: True }
    StringRuneEnumerator: { All: True }
  System.Text.Unicode:
    UnicodeRange: { All: True }
    UnicodeRanges: { All: True }
  System.Threading.Tasks:
    Task: { All: True }
    Task`1: { All: True }
    TaskCompletionSource: { All: True }
    TaskCompletionSource`1: { All: True }
    TaskCanceledException: { All: True }
    ValueTask: { All: True }
    ValueTask`1: { All: True }
  System.Threading:
    CancellationToken: { All: True }
    CancellationTokenSource: { All: True }
    Interlocked: { All: True }
    Monitor: { All: True }
  System.Web:
    HttpUtility:
      Methods:
        - "System.Collections.Specialized.NameValueCollection ParseQueryString(string, System.Text.Encoding)"
        - "System.Collections.Specialized.NameValueCollection ParseQueryString(string)"
        - "string JavaScriptStringEncode(string)"
        - "string UrlDecode(string, System.Text.Encoding)"
        - "string UrlDecode(string)"
        - "string UrlEncode(string, System.Text.Encoding)"
        - "string UrlEncode(string)"
  System:
    IServiceProvider: { All: True }
    Action: { All: True }
    Action`1: { All: True }
    Action`2: { All: True }
    Action`3: { All: True }
    Action`4: { All: True }
    Action`5: { All: True }
    Action`6: { All: True }
    Action`7: { All: True }
    Action`8: { All: True }
    Action`9: { All: True }
    Action`10: { All: True }
    Action`11: { All: True }
    Action`12: { All: True }
    Action`13: { All: True }
    Action`14: { All: True }
    Action`15: { All: True }
    Action`16: { All: True }
    ArgumentException: { All: True }
    ArgumentOutOfRangeException: { All: True }
    Array:
      Methods:
      - "!!0 Find<>(!!0[], System.Predicate`1<!!0>)"
      - "void Resize<>(ref !!0[], int)"
      - "!!1 ConvertAll<,>(!!0[], System.Converter`2<!!0, !!1>)"
      - "!!0[] Empty<>()"
      - "!!0[] FindAll<>(!!0[], System.Predicate`1<!!0>)"
      - "bool Exists<>(!!0[], System.Predicate`1<!!0>)"
      - "bool get_IsFixedSize()"
      - "bool get_IsReadOnly()"
      - "bool get_IsSynchronized()"
      - "bool TrueForAll<>(!!0[], System.Predicate`1<!!0>)"
      - "int BinarySearch(System.Array, int, int, object)"
      - "int BinarySearch(System.Array, int, int, object, System.Collections.IComparer)"
      - "int BinarySearch(System.Array, object)"
      - "int BinarySearch(System.Array, object, System.Collections.IComparer)"
      - "int BinarySearch<>(!!0[], !!0[])"
      - "int BinarySearch<>(!!0[], !!0[], System.Collections.IComparer)"
      - "int BinarySearch<>(!!0[], int, int, !!0[])"
      - "int BinarySearch<>(!!0[], int, int, !!0[], System.Collections.IComparer)"
      - "int FindIndex<>(!!0[], int, int, System.Predicate`1<!!0>)"
      - "int FindIndex<>(!!0[], int, System.Predicate`1<!!0>)"
      - "int FindIndex<>(!!0[], System.Predicate`1<!!0>)"
      - "int FindLastIndex<>(!!0[], int, int, System.Predicate`1<!!0>)"
      - "int FindLastIndex<>(!!0[], int, System.Predicate`1<!!0>)"
      - "int FindLastIndex<>(!!0[], System.Predicate`1<!!0>)"
      - "int get_Length()"
      - "int get_Rank()"
      - "int GetLength(int)"
      - "int GetLowerBound(int)"
      - "int GetUpperBound(int)"
      - "int IndexOf(System.Array, object)"
      - "int IndexOf(System.Array, object, int)"
      - "int IndexOf(System.Array, object, int, int)"
      - "int IndexOf<>(!!0[], !!0)"
      - "int IndexOf<>(!!0[], !!0, int)"
      - "int IndexOf<>(!!0[], !!0, int, int)"
      - "int LastIndexOf(System.Array, object)"
      - "int LastIndexOf(System.Array, object, int)"
      - "int LastIndexOf(System.Array, object, int, int)"
      - "int LastIndexOf<>(!!0[], !!0)"
      - "int LastIndexOf<>(!!0[], !!0, int)"
      - "int LastIndexOf<>(!!0[], !!0, int, int)"
      - "long get_LongLength()"
      - "long GetLongLength(int)"
      - "object Clone()"
      - "object get_SyncRoot()"
      - "object GetValue(int)"
      - "object GetValue(int, int)"
      - "object GetValue(int, int, int)"
      - "object GetValue(int[])"
      - "object GetValue(long)"
      - "object GetValue(long, long)"
      - "object GetValue(long, long, long)"
      - "object GetValue(long[])"
      - "System.Collections.IEnumerator GetEnumerator()"
      - "System.Collections.ObjectModel.ReadOnlyCollection`1<!!0> AsReadOnly<>(!!0[])"
      - "void Clear(System.Array, int, int)"
      - "void ConstrainedCopy(System.Array, int, System.Array, int, int)"
      - "void Copy(System.Array, int, System.Array, int, int)"
      - "void Copy(System.Array, long, System.Array, long, long)"
      - "void Copy(System.Array, System.Array, int)"
      - "void Copy(System.Array, System.Array, long)"
      - "void CopyTo(System.Array, int)"
      - "void CopyTo(System.Array, long)"
      - "void Fill<>(!!0[], !!0)"
      - "void Fill<>(!!0[], !!0, int, int)"
      - "void ForEach<>(!!0[], System.Action`1<!!0>)"
      - "void Reverse(System.Array)"
      - "void Reverse(System.Array, int, int)"
      - "void Reverse<>(!!0[])"
      - "void Reverse<>(!!0[], int, int)"
      - "void SetValue(object, int)"
      - "void SetValue(object, int, int)"
      - "void SetValue(object, int, int, int)"
      - "void SetValue(object, int[])"
      - "void SetValue(object, long)"
      - "void SetValue(object, long, long)"
      - "void SetValue(object, long, long, long)"
      - "void SetValue(object, long[])"
      - "void Sort(System.Array)"
      - "void Sort(System.Array, int, int)"
      - "void Sort(System.Array, int, int, System.Collections.IComparer)"
      - "void Sort(System.Array, System.Array)"
      - "void Sort(System.Array, System.Array, int, int)"
      - "void Sort(System.Array, System.Array, int, int, System.Collections.IComparer)"
      - "void Sort(System.Array, System.Array, System.Collections.IComparer)"
      - "void Sort(System.Array, System.Collections.IComparer)"
      - "void Sort<,>(!!0[], !!1[])"
      - "void Sort<,>(!!0[], !!1[], int, int)"
      - "void Sort<,>(!!0[], !!1[], int, int, System.Collections.Generic.IComparer`1<!!0>)"
      - "void Sort<,>(!!0[], !!1[], System.Collections.Generic.IComparer`1<!!0>)"
      - "void Sort<>(!!0[])"
      - "void Sort<>(!!0[], int, int)"
      - "void Sort<>(!!0[], int, int, System.Collections.Generic.IComparer`1<!!0>)"
      - "void Sort<>(!!0[], System.Collections.Generic.IComparer`1<!!0>)"
      - "void Sort<>(!!0[], System.Collections.Generic.IComparer`1<!!0>)"
      - "void Sort<>(!!0[], System.Comparison`1<!!0>)"
    ArraySegment`1: { All: True }
    AsyncCallback: { }
    Attribute: { All: True }
    AttributeTargets: { }
    AttributeUsageAttribute: { All: True }
    BitConverter: { All: True } # None of these APIs can do anything more complex than make funny looking NaNs and hex strings.
    Base64FormattingOptions: { } # Enum
    Boolean: { All: True }
    Byte: { All: True }
    Char: { All: True }
    CharEnumerator: { All: True }
    Comparison`1: { All: True }
    Convert:
      # All Type -> Type methods in this class are intentionally left out because they are insanely fucking stupid.
      # Like yes, I want to do Convert.ToBoolean(DateTime) which LITERALLY ALWAYS THROWS.
      # WHY ARE THESE A THING??
      Fields:
      - "object DBNull"
      Methods:
      - "System.TypeCode GetTypeCode(object)"
      - "bool IsDBNull(object)"
      - "string ToBase64String(byte[])"
      - "string ToBase64String(byte[], System.Base64FormattingOptions)"
      - "string ToBase64String(byte[], int, int)"
      - "string ToBase64String(byte[], int, int, System.Base64FormattingOptions)"
      - "string ToBase64String(System.ReadOnlySpan`1<byte>, System.Base64FormattingOptions)"
      - "int ToBase64CharArray(byte[], int, int, char[], int)"
      - "int ToBase64CharArray(byte[], int, int, char[], int, System.Base64FormattingOptions)"
      - "bool TryToBase64Chars(System.ReadOnlySpan`1<byte>, System.Span`1<char>, ref int, System.Base64FormattingOptions)"
      - "byte[] FromBase64String(string)"
      - "bool TryFromBase64String(string, System.Span`1<byte>, ref int)"
      - "bool TryFromBase64Chars(System.ReadOnlySpan`1<char>, System.Span`1<byte>, ref int)"
      - "byte[] FromBase64CharArray(char[], int, int)"
      - "byte[] FromHexString(string)"
      - "byte[] FromHexString(System.ReadOnlySpan`1<char>)"
      - "string ToHexString(byte[])"
      - "string ToHexString(byte[], int, int)"
      - "string ToHexString(System.ReadOnlySpan`1<byte>)"

    Converter`2: { All: True } # Delegate
    DateTime: { All: True }
    DateTimeKind: { } # Enum
    DateTimeOffset: { All: True }
    Delegate:
      Methods:
      - "System.Delegate Combine(System.Delegate, System.Delegate)"
      - "System.Delegate Remove(System.Delegate, System.Delegate)"
    DivideByZeroException: { All: True }
    Double: { All: True }
    Enum: { All: True}
    Environment:
      Methods:
      - "int get_CurrentManagedThreadId()"
      - "int get_ProcessorCount()"
      - "string get_NewLine()"
      - "string get_StackTrace()"
    EventArgs: { All: True }
    EventHandler: { All: True } # Delegate
    EventHandler`1: { All: True } # Delagate
    Exception: { All: True }
    FlagsAttribute: { All: True }
    Func`1: { All: True }
    Func`2: { All: True }
    Func`3: { All: True }
    Func`4: { All: True }
    Func`5: { All: True }
    Func`6: { All: True }
    Func`7: { All: True }
    Func`8: { All: True }
    Func`9: { All: True }
    Func`10: { All: True }
    Func`11: { All: True }
    Func`12: { All: True }
    Func`13: { All: True }
    Func`14: { All: True }
    Func`15: { All: True }
    Func`16: { All: True }
    Func`17: { All: True }
    Guid: { All: True }
    HashCode: { All: True }
    IAsyncDisposable: { All: True }
    IAsyncResult: { }
    ICloneable: { All: True }
    IComparable: { All: True }
    IComparable`1: { All: True }
    IDisposable: { All: True }
    IEquatable`1:
      Methods:
      - "bool Equals(!0)"
    IFormatProvider: { All: True }
    IFormattable: { All: True }
    Index: { All: True }
    IndexOutOfRangeException: { All: True }
    Int16: { All: True }
    Int32: { All: True }
    Int64: { All: True }
    IntPtr: { All: True }
    InvalidOperationException: { All: True }
    Math: { All: True }
    MathF: { All: True }
    Memory`1:
      Methods:
      - "!0[] ToArray()"
      - "bool Equals(object)"
      - "bool Equals(System.Memory`1<!0>)"
      - "bool get_IsEmpty()"
      - "bool TryCopyTo(System.Memory`1<!0>)"
      - "int get_Length()"
      - "string ToString()"
      - "System.Memory`1<!0> get_Empty()"
      - "System.Memory`1<!0> op_Implicit(!0[])"
      - "System.Memory`1<!0> op_Implicit(System.ArraySegment`1<!0>)"
      - "System.Memory`1<!0> Slice(int)"
      - "System.Memory`1<!0> Slice(int, int)"
      - "System.ReadOnlyMemory`1<!0> op_Implicit(System.Memory`1<!0>)"
      - "System.Span`1<!0> get_Span()"
      - "void .ctor(!0[])"
      - "void .ctor(!0[], int, int)"
      - "void CopyTo(System.Memory`1<!0>)"
    MemoryExtensions: { All: True}
    MidpointRounding: { } # Enum
    MulticastDelegate:
      Inherit: Allow
    NotImplementedException: { All: True }
    NotSupportedException: { All: True }
    Nullable: { All: True }
    Nullable`1: { All: True }
    NullReferenceException: { All: True }
    Object: { All: True }
    ObsoleteAttribute: { All: True }
    OperationCanceledException: { All: True }
    ParamArrayAttribute: { All: True }
    Predicate`1: { All: True } # Delegate
    Random: { All: True }
    Range: { All: True }
    ReadOnlyMemory`1:
      Methods:
      - "!0[] ToArray()"
      - "bool Equals(object)"
      - "bool Equals(System.ReadOnlyMemory`1<!0>)"
      - "bool get_IsEmpty()"
      - "bool TryCopyTo(System.Memory`1<!0>)"
      - "int get_Length()"
      - "string ToString()"
      - "System.ReadOnlyMemory`1<!0> get_Empty()"
      - "System.ReadOnlyMemory`1<!0> op_Implicit(!0[])"
      - "System.ReadOnlyMemory`1<!0> op_Implicit(System.ArraySegment`1<!0>)"
      - "System.ReadOnlyMemory`1<!0> Slice(int)"
      - "System.ReadOnlyMemory`1<!0> Slice(int, int)"
      - "System.ReadOnlySpan`1<!0> get_Span()"
      - "void .ctor(!0[])"
      - "void .ctor(!0[], int, int)"
      - "void CopyTo(System.Memory`1<!0>)"
    ReadOnlySpan`1:
      Methods:
      - "!0[] ToArray()"
      - "bool get_IsEmpty()"
      - "bool op_Equality(ReadOnlySystem.Span`1<!0>, ReadOnlySystem.Span`1<!0>)"
      - "bool op_Inequality(System.ReadOnlySpan`1<!0>, System.ReadOnlySpan`1<!0>)"
      - "bool TryCopyTo(System.Span`1<!0>)"
      - "int get_Length()"
      - "ref !0 get_Item(int)"
      - "string ToString()"
      - "System.ReadOnlySpan`1/Enumerator<!0> GetEnumerator()"
      - "System.ReadOnlySpan`1<!0> get_Empty()"
      - "System.ReadOnlySpan`1<!0> op_Implicit(!0[])"
      - "System.ReadOnlySpan`1<!0> op_Implicit(System.ArraySegment`1<!0>)"
      - "System.ReadOnlySpan`1<!0> Slice(int)"
      - "System.ReadOnlySpan`1<!0> Slice(int, int)"
      - "void .ctor(!0[])"
      - "void .ctor(!0[], int, int)"
      - "void Clear()"
      - "void CopyTo(System.Span`1<!0>)"
      - "void Fill(!0)"
      NestedTypes:
        Enumerator: { All: True }
    Rune: { All: True }
    RuntimeFieldHandle: { }
    RuntimeMethodHandle: { }
    RuntimeTypeHandle: { }
    SByte: { All: True }
    Single: { All: True }
    Span`1:
      Methods:
      - "!0[] ToArray()"
      - "bool get_IsEmpty()"
      - "bool op_Equality(System.Span`1<!0>, System.Span`1<!0>)"
      - "bool op_Inequality(System.Span`1<!0>, System.Span`1<!0>)"
      - "bool TryCopyTo(System.Span`1<!0>)"
      - "int get_Length()"
      - "ref !0 get_Item(int)"
      - "string ToString()"
      - "System.ReadOnlySpan`1<!0> op_Implicit(System.Span`1<!0>)"
      - "System.Span`1/Enumerator<!0> GetEnumerator()"
      - "System.Span`1<!0> get_Empty()"
      - "System.Span`1<!0> op_Implicit(!0[])"
      - "System.Span`1<!0> op_Implicit(System.ArraySegment`1<!0>)"
      - "System.Span`1<!0> Slice(int)"
      - "System.Span`1<!0> Slice(int, int)"
      - "void .ctor(!0[])"
      - "void .ctor(!0[], int, int)"
      - "void Clear()"
      - "void CopyTo(System.Span`1<!0>)"
      - "void Fill(!0)"
      NestedTypes:
        Enumerator: { All: True }
    String:
      Fields:
      - "string Empty"
      Methods:
      - "bool Contains(char)"
      - "bool Contains(char, System.StringComparison)"
      - "bool Contains(string)"
      - "bool Contains(string, System.StringComparison)"
      - "bool EndsWith(char)"
      - "bool EndsWith(string)"
      - "bool EndsWith(string, bool, System.Globalization.CultureInfo)"
      - "bool EndsWith(string, System.StringComparison)"
      - "bool Equals(object)"
      - "bool Equals(string)"
      - "bool Equals(string, string)"
      - "bool Equals(string, string, System.StringComparison)"
      - "bool Equals(string, System.StringComparison)"
      - "bool Equals(string, System.StringComparison)"
      - "bool IsNormalized()"
      - "bool IsNormalized(System.Text.NormalizationForm)"
      - "bool IsNullOrEmpty(string)"
      - "bool IsNullOrWhiteSpace(string)"
      - "bool op_Equality(string, string)"
      - "bool op_Inequality(string, string)"
      - "bool StartsWith(char)"
      - "bool StartsWith(string)"
      - "bool StartsWith(string, bool, System.Globalization.CultureInfo)"
      - "bool StartsWith(string, System.StringComparison)"
      - "char get_Chars(int)"
      - "char[] ToCharArray()"
      - "char[] ToCharArray(int, int)"
      - "int Compare(string, int, string, int, int)"
      - "int Compare(string, int, string, int, int, bool)"
      - "int Compare(string, int, string, int, int, bool, System.Globalization.CultureInfo)"
      - "int Compare(string, int, string, int, int, bool, System.Globalization.CultureInfo, System.Globalization.CompareOptions)"
      - "int Compare(string, int, string, int, int, System.StringComparison)"
      - "int Compare(string, string)"
      - "int Compare(string, string, bool)"
      - "int Compare(string, string, bool, System.Globalization.CultureInfo)"
      - "int Compare(string, string, bool, System.Globalization.CultureInfo, System.Globalization.CompareOptions)"
      - "int Compare(string, string, System.StringComparison)"
      - "int CompareOrdinal(string, int, string, int, int)"
      - "int CompareOrdinal(string, string)"
      - "int CompareTo(object)"
      - "int CompareTo(string)"
      - "int get_Length()"
      - "int GetHashCode()"
      - "int GetHashCode(System.ReadOnlySpan`1<char>)"
      - "int GetHashCode(System.ReadOnlySpan`1<char>, System.StringComparison)"
      - "int GetHashCode(System.StringComparison)"
      - "int GetHashCode(System.StringComparison)"
      - "int IndexOf(char)"
      - "int IndexOf(char, int)"
      - "int IndexOf(char, int, int)"
      - "int IndexOf(char, System.StringComparison)"
      - "int IndexOf(string)"
      - "int IndexOf(string, int)"
      - "int IndexOf(string, int, int)"
      - "int IndexOf(string, int, int, System.StringComparison)"
      - "int IndexOf(string, int, System.StringComparison)"
      - "int IndexOf(string, System.StringComparison)"
      - "int IndexOfAny(char[])"
      - "int IndexOfAny(char[], int)"
      - "int LastIndexOf(char)"
      - "int LastIndexOf(char, int)"
      - "int LastIndexOf(char, int, int)"
      - "int LastIndexOf(string)"
      - "int LastIndexOf(string, int)"
      - "int LastIndexOf(string, int, int)"
      - "int LastIndexOf(string, int, int, System.StringComparison)"
      - "int LastIndexOf(string, int, System.StringComparison)"
      - "int LastIndexOf(string, System.StringComparison)"
      - "int LastIndexOfAny(char[])"
      - "int LastIndexOfAny(char[], int)"
      - "int LastIndexOfAny(char[], int, int)"
      - "object Clone()"
      - "string Concat(object)"
      - "string Concat(object, object)"
      - "string Concat(object, object, object)"
      - "string Concat(object[])"
      - "string Concat(string, string)"
      - "string Concat(string, string, string)"
      - "string Concat(string, string, string, string)"
      - "string Concat(string[])"
      - "string Concat<>(System.Collections.Generic.IEnumerable`1<!!0>)"
      - "string Concat(System.Collections.Generic.IEnumerable`1<string>)"
      - "string Concat(System.ReadOnlySpan`1<char>, System.ReadOnlySpan`1<char>)"
      - "string Concat(System.ReadOnlySpan`1<char>, System.ReadOnlySpan`1<char>, System.ReadOnlySpan`1<char>)"
      - "string Concat(System.ReadOnlySpan`1<char>, System.ReadOnlySpan`1<char>, System.ReadOnlySpan`1<char>, System.ReadOnlySpan`1<char>)"
      - "string Create<>(int, !!0, System.Buffers.SpanAction`2<char, !!0>)"
      - "string Format(string, object)"
      - "string Format(string, object, object)"
      - "string Format(string, object, object, object)"
      - "string Format(string, object[])"
      - "string Format(System.IFormatProvider, string, object)"
      - "string Format(System.IFormatProvider, string, object, object)"
      - "string Format(System.IFormatProvider, string, object, object, object)"
      - "string Format(System.IFormatProvider, string, object[])"
      - "string Insert(int, string)"
      - "string Intern(string)"
      - "string IsInterned(string)"
      - "string Join(char, object[])"
      - "string Join(char, string[])"
      - "string Join(char, string[], int, int)"
      - "string Join(string, object[])"
      - "string Join(string, string[])"
      - "string Join(string, string[], int, int)"
      - "string Join(string, System.Collections.Generic.IEnumerable`1<string>)"
      - "string Join<>(char, System.Collections.Generic.IEnumerable`1<!!0>)"
      - "string Join<>(string, System.Collections.Generic.IEnumerable`1<!!0>)"
      - "string Normalize()"
      - "string Normalize(System.Text.NormalizationForm)"
      - "string PadLeft(int)"
      - "string PadLeft(int, char)"
      - "string PadRight(int)"
      - "string PadRight(int, char)"
      - "string Remove(int)"
      - "string Remove(int, int)"
      - "string Replace(char, char)"
      - "string Replace(string, string)"
      - "string Replace(string, string, bool, System.Globalization.CultureInfo)"
      - "string Replace(string, string, System.StringComparison)"
      - "string Substring(int)"
      - "string Substring(int, int)"
      - "string ToLower()"
      - "string ToLower(System.Globalization.CultureInfo)"
      - "string ToLowerInvariant()"
      - "string ToString()"
      - "string ToString(System.IFormatProvider)"
      - "string ToUpper()"
      - "string ToUpper(System.Globalization.CultureInfo)"
      - "string ToUpperInvariant()"
      - "string Trim()"
      - "string Trim(char)"
      - "string Trim(char[])"
      - "string TrimEnd()"
      - "string TrimEnd(char)"
      - "string TrimEnd(char[])"
      - "string TrimStart()"
      - "string TrimStart(char)"
      - "string TrimStart(char[])"
      - "string[] Split(char, int, System.StringSplitOptions)"
      - "string[] Split(char, System.StringSplitOptions)"
      - "string[] Split(char[])"
      - "string[] Split(char[], int)"
      - "string[] Split(char[], int, System.StringSplitOptions)"
      - "string[] Split(char[], System.StringSplitOptions)"
      - "string[] Split(string, int, System.StringSplitOptions)"
      - "string[] Split(string, System.StringSplitOptions)"
      - "string[] Split(string[], int, System.StringSplitOptions)"
      - "string[] Split(string[], System.StringSplitOptions)"
      - "System.Text.StringRuneEnumerator EnumerateRunes()"
      - "System.CharEnumerator GetEnumerator()"
      - "System.ReadOnlySpan`1<char> op_Implicit(string)"
      - "System.TypeCode GetTypeCode()"
      - "void .ctor(char, int)"
      - "void .ctor(char[])"
      - "void .ctor(char[], int, int)"
      - "void .ctor(System.ReadOnlySpan`1<char>)"
      - "void CopyTo(int, char[], int, int)"
    StringComparison: { } # Enum
    StringSplitOptions: { } # Enum
    TimeSpan: { All: True }
    Type:
      # COM, marshalling, interop, etc... stuff omitted.
      # Content should never touch that.
      Methods:
      - "bool Equals(object)"
      - "bool Equals(System.Type)"
      - "bool get_ContainsGenericParameters()"
      - "bool get_HasElementType()"
      - "bool get_IsAbstract()"
      - "bool get_IsArray()"
      - "bool get_IsByRef()"
      - "bool get_IsByRefLike()"
      - "bool get_IsClass()"
      - "bool get_IsConstructedGenericType()"
      - "bool get_IsEnum()"
      - "bool get_IsGenericMethodParameter()"
      - "bool get_IsGenericParameter()"
      - "bool get_IsGenericType()"
      - "bool get_IsGenericTypeDefinition()"
      - "bool get_IsGenericTypeParameter()"
      - "bool get_IsInterface()"
      - "bool get_IsNested()"
      - "bool get_IsNestedAssembly()"
      - "bool get_IsNestedFamANDAssem()"
      - "bool get_IsNestedFamily()"
      - "bool get_IsNestedFamORAssem()"
      - "bool get_IsNestedPrivate()"
      - "bool get_IsNestedPublic()"
      - "bool get_IsNotPublic()"
      - "bool get_IsPointer()"
      - "bool get_IsPrimitive()"
      - "bool get_IsPublic()"
      - "bool get_IsSealed()"
      - "bool get_IsSerializable()"
      - "bool get_IsSignatureType()"
      - "bool get_IsSpecialName()"
      - "bool get_IsSZArray()"
      - "bool get_IsTypeDefinition()"
      - "bool get_IsValueType()"
      - "bool IsAssignableFrom(System.Type)"
      - "bool IsAssignableTo(System.Type)"
      - "bool IsInstanceOfType(object)"
      - "bool IsSubclassOf(System.Type)"
      - "bool op_Equality(System.Type, System.Type)"
      - "bool op_Inequality(System.Type, System.Type)"
      - "int get_GenericParameterPosition()"
      - "int GetArrayRank()"
      - "string get_AssemblyQualifiedName()"
      - "string get_FullName()"
      - "string get_Namespace()"
      - "string GetEnumName(object)"
      - "System.Array GetEnumValues()"
      - "System.Guid get_GUID()"
      - "System.Reflection.Assembly get_Assembly()"
      - "System.Reflection.ConstructorInfo GetConstructor(System.Type[])"
      - "System.Reflection.ConstructorInfo[] GetConstructors()"
      - "System.Reflection.ConstructorInfo[] GetConstructors(System.Reflection.BindingFlags)"
      - "System.Reflection.EventInfo GetEvent(string)"
      - "System.Reflection.EventInfo GetEvent(string, System.Reflection.BindingFlags)"
      - "System.Reflection.EventInfo[] GetEvents()"
      - "System.Reflection.EventInfo[] GetEvents(System.Reflection.BindingFlags)"
      - "System.Reflection.FieldInfo GetField(string)"
      - "System.Reflection.FieldInfo GetField(string, System.Reflection.BindingFlags)"
      - "System.Reflection.FieldInfo[] GetFields()"
      - "System.Reflection.FieldInfo[] GetFields(System.Reflection.BindingFlags)"
      - "System.Reflection.GenericParameterAttributes get_GenericParameterAttributes()"
      - "System.Reflection.MemberInfo GetMember(string)"
      - "System.Reflection.MemberInfo GetMember(string, System.Reflection.BindingFlags)"
      - "System.Reflection.MemberInfo GetMember(string, System.Reflection.MemberTypes, System.Reflection.BindingFlags)"
      - "System.Reflection.MemberInfo[] FindMembers(System.Reflection.MemberTypes, System.Reflection.BindingFlags, System.Reflection.MemberFilter, object)"
      - "System.Reflection.MemberInfo[] GetMembers()"
      - "System.Reflection.MemberInfo[] GetMembers(System.Reflection.BindingFlags)"
      - "System.Reflection.MemberTypes get_MemberType()"
      - "System.Reflection.MethodBase get_DeclaringMethod()"
      - "System.Reflection.MethodInfo GetMethod(string)"
      - "System.Reflection.MethodInfo GetMethod(string, int, System.Type[])"
      - "System.Reflection.MethodInfo GetMethod(string, System.Reflection.BindingFlags)"
      - "System.Reflection.MethodInfo GetMethod(string, System.Type[])"
      - "System.Reflection.MethodInfo[] GetMethods()"
      - "System.Reflection.MethodInfo[] GetMethods(System.Reflection.BindingFlags)"
      - "System.Reflection.PropertyInfo GetProperty(string)"
      - "System.Reflection.PropertyInfo GetProperty(string, System.Reflection.BindingFlags)"
      - "System.Reflection.PropertyInfo GetProperty(string, System.Type)"
      - "System.Reflection.PropertyInfo GetProperty(string, System.Type, System.Type[])"
      - "System.Reflection.PropertyInfo GetProperty(string, System.Type[])"
      - "System.Reflection.PropertyInfo[] GetProperties()"
      - "System.Reflection.PropertyInfo[] GetProperties(System.Reflection.BindingFlags)"
      - "System.Reflection.TypeAttributes get_Attributes()"
      - "System.Type get_BaseType()"
      - "System.Type get_DeclaringType()"
      - "System.Type get_ReflectedType()"
      - "System.Type GetElementType()"
      - "System.Type GetEnumUnderlyingType()"
      - "System.Type GetGenericTypeDefinition()"
      - "System.Type GetInterface(string)"
      - "System.Type GetInterface(string, bool)"
      - "System.Type GetNestedType(string)"
      - "System.Type GetNestedType(string, System.Reflection.BindingFlags)"
      - "System.Type GetType(string)"
      - "System.Type GetType(string, bool)"
      - "System.Type GetType(string, bool, bool)"
      - "System.Type GetTypeFromHandle(System.RuntimeTypeHandle)"
      - "System.Type MakeArrayType()"
      - "System.Type MakeArrayType(int)"
      - "System.Type MakeByRefType()"
      - "System.Type MakeGenericMethodParameter(int)"
      - "System.Type MakeGenericType(System.Type[])"
      - "System.Type[] FindInterfaces(System.Reflection.TypeFilter, object)"
      - "System.Type[] get_GenericTypeArguments()"
      - "System.Type[] GetGenericParameterConstraints()"
      - "System.Type[] GetInterfaces()"
      - "System.Type[] GetNestedTypes()"
      - "System.Type[] GetNestedTypes(System.Reflection.BindingFlags)"
      Fields:
      - "System.Reflection.MemberFilter FilterAttribute"
      - "System.Reflection.MemberFilter FilterName"
      - "System.Reflection.MemberFilter FilterNameIgnoreCase"
      - "object Missing"
      - "char Delimiter"
      - "System.Type[] EmptyTypes"
    TypeCode: { } # Enum
    UInt16: { All: True }
    UInt32: { All: True }
    UInt64: { All: True }
    UIntPtr: { All: True }
    Uri: { All: True }
    ValueTuple: { All: True }
    ValueTuple`1: { All: True }
    ValueTuple`2: { All: True }
    ValueTuple`3: { All: True }
    ValueTuple`4: { All: True }
    ValueTuple`5: { All: True }
    ValueTuple`6: { All: True }
    ValueTuple`7: { All: True }
    ValueTuple`8: { All: True }
    ValueType: { All: True }
    Version: { All: True }
    Void: { All: True }
  YamlDotNet.Core.Events:
    MappingStyle: { } # Enum
    SequenceStyle: { } # Enum
  YamlDotNet.Core:
    Mark: { All: True }
    ScalarStyle: { } # Enum
  YamlDotNet.RepresentationModel:
    IYamlVisitor: { All: True }
    YamlDocument: { All: True }
    YamlMappingNode:
      Methods:
      - "bool Equals(object)"
      - "int GetHashCode()"
      - "MappingStyle get_MappingStyle()"
      - "System.Collections.Generic.IDictionary`2<YamlDotNet.RepresentationModel.YamlNode, YamlDotNet.RepresentationModel.YamlNode> get_Children()"
      - "System.Collections.Generic.IEnumerator`1<System.Collections.Generic.KeyValuePair`2<YamlDotNet.RepresentationModel.YamlNode, YamlDotNet.RepresentationModel.YamlNode>> GetEnumerator()"
      - "void .ctor()"
      - "void .ctor(System.Collections.Generic.IEnumerable`1<System.Collections.Generic.KeyValuePair`2<YamlDotNet.RepresentationModel.YamlNode, YamlDotNet.RepresentationModel.YamlNode>>)"
      - "void .ctor(System.Collections.Generic.IEnumerable`1<YamlDotNet.RepresentationModel.YamlNode>)"
      - "void .ctor(System.Collections.Generic.KeyValuePair`2<YamlDotNet.RepresentationModel.YamlNode, YamlDotNet.RepresentationModel.YamlNode>[])"
      - "void .ctor(YamlDotNet.RepresentationModel.YamlNode[])"
      - "void Accept(YamlDotNet.RepresentationModel.IYamlVisitor)"
      - "void Add(string, string)"
      - "void Add(string, YamlDotNet.RepresentationModel.YamlNode)"
      - "void Add(string, YamlDotNet.RepresentationModel.YamlNode)"
      - "void Add(YamlDotNet.RepresentationModel.YamlNode, string)"
      - "void Add(YamlDotNet.RepresentationModel.YamlNode, YamlDotNet.RepresentationModel.YamlNode)"
      - "void set_MappingStyle(MappingStyle)"
      - "YamlNodeType get_NodeType()"
    YamlNode: { All: True }
    YamlNodeIdentityEqualityComparer: { All: True } # Enum
    YamlNodeType: { } # Enum
    YamlScalarNode: { All: True }
    YamlSequenceNode: { All: True }
    YamlStream: { All: True }
    YamlVisitorBase: { All: True }
  Pidgin:
    Unit: { All: True }
    Parser: { All: True}
    Parser`1: { All: True }
    Parser`2: { All: True }
    ParserExtensions:
      # should be fine to do All: True, but this has some methods to read filestreams. So just in case this ever adds an extension method that directly opens a file:
      Methods:
      - "!!0 ParseOrThrow<>(Pidgin.Parser`2<char, !!0>, string, System.Func`3<char, Pidgin.SourcePos, Pidgin.SourcePos>)"
      - "!!0 ParseOrThrow<>(Pidgin.Parser`2<char, !!0>, string, Pidgin.Configuration.IConfiguration`1<char>)"
    SourcePos: { }
  Pidgin.Configuration:
    IConfiguration`1: { All: True }<|MERGE_RESOLUTION|>--- conflicted
+++ resolved
@@ -448,12 +448,9 @@
     Plane: { All: True }
     Quaternion: { All: True }
     Vector2: { All: True }
-<<<<<<< HEAD
-    Matrix3x2: { All: True }
-=======
     Vector3: { All: True }
     Vector4: { All: True }
->>>>>>> da7abc65
+    Matrix3x2: { All: True }
   System.Reflection:
     Assembly:
       Methods:
