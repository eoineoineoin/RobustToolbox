--- conflicted
+++ resolved
@@ -85,16 +85,7 @@
         [Obsolete("Use SharedTransformSystem.ToMapCoordinates()")]
         public MapCoordinates ToMap(IEntityManager entityManager, SharedTransformSystem transformSystem)
         {
-<<<<<<< HEAD
-            if(!IsValid(entityManager))
-                return MapCoordinates.Nullspace;
-
-            var transform = entityManager.GetComponent<TransformComponent>(EntityId);
-            var worldPos = Vector2.Transform(Position, transformSystem.GetWorldMatrix(transform));
-            return new MapCoordinates(worldPos, transform.MapID);
-=======
             return transformSystem.ToMapCoordinates(this);
->>>>>>> c89c529b
         }
 
         [Obsolete("Use SharedTransformSystem.ToMapCoordinates()")]
@@ -119,17 +110,7 @@
         [Obsolete("Use SharedTransformSystem.ToCoordinates()")]
         public static EntityCoordinates FromMap(EntityUid entity, MapCoordinates coordinates, SharedTransformSystem transformSystem, IEntityManager? entMan = null)
         {
-<<<<<<< HEAD
-            IoCManager.Resolve(ref entMan);
-            var transform = entMan.GetComponent<TransformComponent>(entity);
-            if(transform.MapID != coordinates.MapId)
-                throw new InvalidOperationException("Entity is not on the same map!");
-
-            var localPos = Vector2.Transform(coordinates.Position, transformSystem.GetInvWorldMatrix(transform));
-            return new EntityCoordinates(entity, localPos);
-=======
             return transformSystem.ToCoordinates(entity, coordinates);
->>>>>>> c89c529b
         }
 
         [Obsolete("Use SharedTransformSystem.ToCoordinates()")]
@@ -223,18 +204,7 @@
             SharedTransformSystem transformSystem,
             IEntityManager? entMan = null)
         {
-<<<<<<< HEAD
-            IoCManager.Resolve(ref entMan);
-            var mapPos = ToMap(entMan, transformSystem);
-
-            if(!IsValid(entMan) || entMan.GetComponent<TransformComponent>(entity).MapID != mapPos.MapId)
-                return new EntityCoordinates(entity, Vector2.Zero);
-
-            var localPos = Vector2.Transform(mapPos.Position, transformSystem.GetInvWorldMatrix(entity));
-            return new EntityCoordinates(entity, localPos);
-=======
             return transformSystem.WithEntityId(this, entity);
->>>>>>> c89c529b
         }
 
         /// <summary>
