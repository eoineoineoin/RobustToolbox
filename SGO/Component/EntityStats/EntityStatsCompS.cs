--- conflicted
+++ resolved
@@ -1,112 +1,101 @@
-﻿using System;
-using System.Collections.Generic;
-using System.Linq;
-using System.Xml.Linq;
-using Lidgren.Network;
-using SS13_Shared;
-using SS13_Shared.GO;
-
-namespace SGO
-{
-    public class EntityStatsComp : GameObjectComponent
-    {
-        private readonly Dictionary<DamageType, int> armorStats = new Dictionary<DamageType, int>();
-
-        public EntityStatsComp()
-        {
-            family = ComponentFamily.EntityStats;
-
-            foreach (object dmgType in Enum.GetValues(typeof (DamageType)))
-            {
-                if (!armorStats.Keys.Contains((DamageType) dmgType))
-                    armorStats.Add((DamageType) dmgType, 0);
-            }
-        }
-
-        public override ComponentReplyMessage RecieveMessage(object sender, ComponentMessageType type,
-                                                             params object[] list)
-        {
-            switch (type)
-            {
-                case ComponentMessageType.GetArmorValues:
-<<<<<<< HEAD
-                    var dmgType = (DamageType) list[0];
-                    return new ComponentReplyMessage(ComponentMessageType.ReturnArmorValues, armorStats[dmgType]);
-=======
-                    var dmgType = (DamageType)list[0];
-                    return new ComponentReplyMessage(ComponentMessageType.ReturnArmorValues, GetArmorValue(dmgType));
->>>>>>> 001e08b3
-
-                default:
-                    return base.RecieveMessage(sender, type, list);
-            }
-        }
-
-        public override void HandleNetworkMessage(IncomingEntityComponentMessage message, NetConnection client)
-        {
-            var type = (ComponentMessageType) message.MessageParameters[0];
-            switch (type)
-            {
-                case (ComponentMessageType.GetArmorValues): //Add message for sending complete listing.
-<<<<<<< HEAD
-                    Owner.SendComponentNetworkMessage(this, NetDeliveryMethod.ReliableUnordered, client,
-                                                      ComponentMessageType.ReturnArmorValues,
-                                                      armorStats[(DamageType) message.MessageParameters[1]]);
-=======
-                    Owner.SendComponentNetworkMessage(this, NetDeliveryMethod.ReliableUnordered, client, ComponentMessageType.ReturnArmorValues, (int)((DamageType)message.messageParameters[1]), GetArmorValue((DamageType)message.messageParameters[1]));
->>>>>>> 001e08b3
-                    break;
-
-                default:
-                    base.HandleNetworkMessage(message, client);
-                    break;
-            }
-        }
-
-        public override void Update(float frameTime)
-        {
-            base.Update(frameTime);
-        }
-
-        public override void HandleExtendedParameters(XElement extendedParameters)
-        {
-            foreach (XElement entityStat in extendedParameters.Descendants("EntityArmor"))
-            {
-                var type = (DamageType) Enum.Parse(typeof (DamageType), entityStat.Attribute("type").Value, true);
-                //Add check for parsing. Handle exceptions if invalid name.
-                int value = int.Parse(entityStat.Attribute("value").Value); //See comment above.
-
-                armorStats[type] = value;
-            }
-        }
-
-        public void SetArmorValue(DamageType damType, int value)
-        {
-            if (armorStats.ContainsKey(damType))
-                armorStats[damType] = value;
-            else
-                armorStats.Add(damType, value);
-        }
-
-        public int GetArmorValue(DamageType damType)
-        {
-            int armorVal = 0;
-
-            EquipmentComponent eqComp = (EquipmentComponent)Owner.GetComponent(ComponentFamily.Equipment);
-            if (eqComp != null)
-            {
-                foreach (Entity ent in eqComp.equippedEntities.Values)
-                {
-                    EntityStatsComp entStatComp = (EntityStatsComp)ent.GetComponent(ComponentFamily.EntityStats);
-                    if (entStatComp != null)
-                        armorVal += entStatComp.GetArmorValue(damType);
-                }
-            }
-
-            if (armorStats.ContainsKey(damType))
-                armorVal += armorStats[damType];
-
-            return armorVal;
-        }
-    }
+﻿using System;
+using System.Collections.Generic;
+using System.Linq;
+using System.Xml.Linq;
+using Lidgren.Network;
+using SS13_Shared;
+using SS13_Shared.GO;
+
+namespace SGO
+{
+    public class EntityStatsComp : GameObjectComponent
+    {
+        private readonly Dictionary<DamageType, int> armorStats = new Dictionary<DamageType, int>();
+
+        public EntityStatsComp()
+        {
+            family = ComponentFamily.EntityStats;
+
+            foreach (object dmgType in Enum.GetValues(typeof (DamageType)))
+            {
+                if (!armorStats.Keys.Contains((DamageType) dmgType))
+                    armorStats.Add((DamageType) dmgType, 0);
+            }
+        }
+
+        public override ComponentReplyMessage RecieveMessage(object sender, ComponentMessageType type,
+                                                             params object[] list)
+        {
+            switch (type)
+            {
+                case ComponentMessageType.GetArmorValues:
+                    var dmgType = (DamageType) list[0];
+                    return new ComponentReplyMessage(ComponentMessageType.ReturnArmorValues, GetArmorValue(dmgType));
+
+                default:
+                    return base.RecieveMessage(sender, type, list);
+            }
+        }
+
+        public override void HandleNetworkMessage(IncomingEntityComponentMessage message, NetConnection client)
+        {
+            var type = (ComponentMessageType) message.MessageParameters[0];
+            switch (type)
+            {
+                case (ComponentMessageType.GetArmorValues): //Add message for sending complete listing.
+                    Owner.SendComponentNetworkMessage(this, NetDeliveryMethod.ReliableUnordered, client, ComponentMessageType.ReturnArmorValues, (int)((DamageType)message.messageParameters[1]), GetArmorValue((DamageType)message.messageParameters[1]));
+                    break;
+
+                default:
+                    base.HandleNetworkMessage(message, client);
+                    break;
+            }
+        }
+
+        public override void Update(float frameTime)
+        {
+            base.Update(frameTime);
+        }
+
+        public override void HandleExtendedParameters(XElement extendedParameters)
+        {
+            foreach (XElement entityStat in extendedParameters.Descendants("EntityArmor"))
+            {
+                var type = (DamageType) Enum.Parse(typeof (DamageType), entityStat.Attribute("type").Value, true);
+                //Add check for parsing. Handle exceptions if invalid name.
+                int value = int.Parse(entityStat.Attribute("value").Value); //See comment above.
+
+                armorStats[type] = value;
+            }
+        }
+
+        public void SetArmorValue(DamageType damType, int value)
+        {
+            if (armorStats.ContainsKey(damType))
+                armorStats[damType] = value;
+            else
+                armorStats.Add(damType, value);
+        }
+
+        public int GetArmorValue(DamageType damType)
+        {
+            int armorVal = 0;
+
+            EquipmentComponent eqComp = (EquipmentComponent)Owner.GetComponent(ComponentFamily.Equipment);
+            if (eqComp != null)
+            {
+                foreach (Entity ent in eqComp.equippedEntities.Values)
+                {
+                    EntityStatsComp entStatComp = (EntityStatsComp)ent.GetComponent(ComponentFamily.EntityStats);
+                    if (entStatComp != null)
+                        armorVal += entStatComp.GetArmorValue(damType);
+                }
+            }
+
+            if (armorStats.ContainsKey(damType))
+                armorVal += armorStats[damType];
+
+            return armorVal;
+        }
+    }
 }